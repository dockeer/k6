--- conflicted
+++ resolved
@@ -30,12 +30,6 @@
 	"testing"
 	"time"
 
-<<<<<<< HEAD
-=======
-	"github.com/loadimpact/k6/lib/netext"
-	"github.com/loadimpact/k6/loader"
-
->>>>>>> c2024159
 	"github.com/loadimpact/k6/js"
 	"github.com/loadimpact/k6/lib"
 	"github.com/loadimpact/k6/lib/metrics"
@@ -43,6 +37,7 @@
 	"github.com/loadimpact/k6/lib/scheduler"
 	"github.com/loadimpact/k6/lib/testutils"
 	"github.com/loadimpact/k6/lib/types"
+	"github.com/loadimpact/k6/loader"
 	"github.com/loadimpact/k6/stats"
 	"github.com/sirupsen/logrus"
 	logtest "github.com/sirupsen/logrus/hooks/test"
@@ -58,7 +53,7 @@
 		runner = &lib.MiniRunner{}
 	}
 	ctx, cancel = context.WithCancel(context.Background())
-	newOpts, err := scheduler.BuildExecutionConfig(lib.Options{
+	newOpts, err := scheduler.DeriveExecutionFromShortcuts(lib.Options{
 		MetricSamplesBufferSize: null.NewInt(200, false),
 	}.Apply(runner.GetOptions()).Apply(opts))
 	require.NoError(t, err)
@@ -329,7 +324,7 @@
 	t.Parallel()
 	metric := &stats.Metric{Name: "test_metric"}
 
-	options, err := scheduler.BuildExecutionConfig(lib.Options{
+	options, err := scheduler.DeriveExecutionFromShortcuts(lib.Options{
 		VUs:        null.IntFrom(1),
 		Iterations: null.IntFrom(100),
 	})
@@ -542,14 +537,10 @@
 		counter.add(6, { place: "defaultAfterSleep" });
 	}`)
 
-	runner, err := js.New(
-		&loader.SourceData{URL: &url.URL{Path: "/script.js"}, Data: script},
-		nil,
-		lib.RuntimeOptions{},
-	)
+	runner, err := js.New(&loader.SourceData{URL: &url.URL{Path: "/script.js"}, Data: script}, nil, lib.RuntimeOptions{})
 	require.NoError(t, err)
 
-	options, err := scheduler.BuildExecutionConfig(lib.Options{
+	options, err := scheduler.DeriveExecutionFromShortcuts(lib.Options{
 		Iterations:      null.IntFrom(2),
 		VUs:             null.IntFrom(1),
 		SystemTags:      lib.GetTagSet(lib.DefaultSystemTagList...),
