--- conflicted
+++ resolved
@@ -22,7 +22,6 @@
 	typeJS  = "js"
 )
 
-<<<<<<< HEAD
 // Help text template
 const (
 	helpTemplate = `NAME:
@@ -39,18 +38,9 @@
    {{end}}{{end}}`
 )
 
-// Configure the global logger.
-func configureLogging(c *cli.Context) {
-	log.SetLevel(log.InfoLevel)
-	if c.GlobalBool("verbose") {
-		log.SetLevel(log.DebugLevel)
-	}
-}
-=======
 func pollVURamping(ctx context.Context, t lib.Test) <-chan int {
 	ch := make(chan int)
 	startTime := time.Now()
->>>>>>> e34d9dcf
 
 	go func() {
 		defer close(ch)
@@ -242,15 +232,9 @@
 	// Free up -v and -h for our own flags
 	cli.VersionFlag.Name = "version"
 	cli.HelpFlag.Name = "help, ?"
-<<<<<<< HEAD
 	cli.AppHelpTemplate = helpTemplate
-	// Bootstrap using action-registered commandline flags
-=======
-
 	// Bootstrap the app from commandline flags
->>>>>>> e34d9dcf
 	app := cli.NewApp()
-	app.Commands = nil
 	app.Name = "speedboat"
 	app.Usage = "A next-generation load generator"
 	app.Version = "1.0.0-mvp1"
